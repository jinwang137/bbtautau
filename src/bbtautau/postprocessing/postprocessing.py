--- conflicted
+++ resolved
@@ -160,7 +160,6 @@
     if args.sensitivity_dir is not None:
         CHANNEL = deepcopy(CHANNEL)
 
-<<<<<<< HEAD
         # read the first available FOM CSV file
         csv_dir = Path(args.sensitivity_dir).joinpath(
             f"full_presel/{args.model if args.use_bdt else 'ParT'}/{args.channel}"
@@ -193,7 +192,7 @@
             raise ValueError(
                 f"B_min={args.bmin} not found in CSV. Available: {opt_results.columns.tolist()}"
             )
-=======
+            
         # read the csv file into a df
         csv_dir = Path(args.sensitivity_dir).joinpath(f"full/{args.channel}")
         csv_files = list(csv_dir.rglob('*.csv'))
@@ -201,14 +200,7 @@
             raise ValueError(f"Expected exactly 1 Sensitivity CSV file, found {len(csv_files)}: {csv_files} in {csv_dir}")
         csv_file = csv_files[0]
         df = pd.read_csv(csv_file)
->>>>>>> 4b7a04ba
-
-        # check if the cut column label exists in the csv file
-        if args.cut_col_key not in df.columns:
-                raise KeyError(f"Cut column '{args.cut_col_key}' does not exist in the DataFrame")
-
-        # update the CHANNEL cuts
-<<<<<<< HEAD
+
         CHANNEL.txbb_cut = float(opt_results.loc["Cut_Xbb", target_col])
         if args.use_bdt:
             CHANNEL.txtt_BDT_cut = float(opt_results.loc["Cut_Xtt", target_col])
@@ -218,13 +210,6 @@
         print(
             f"Updated TXbb and Txtt cuts to {CHANNEL.txbb_cut} and {CHANNEL.txtt_cut} for {args.channel}"
         )
-=======
-        CHANNEL.txbb_cut = float(df.loc[df['Unnamed: 0'] == 'Cut_Xbb', args.cut_col_key].values[0])
-        if args.use_bdt:
-            CHANNEL.txtt_BDT_cut = float(df.loc[df['Unnamed: 0'] == 'Cut_Xtt', args.cut_col_key].values[0])
-        else:
-            CHANNEL.txtt_cut= float(df.loc[df['Unnamed: 0'] == 'Cut_Xbb', args.cut_col_key].values[0])
->>>>>>> 4b7a04ba
 
     data_paths = {
         "signal": args.signal_data_dirs,
@@ -1814,17 +1799,10 @@
     )
 
     parser.add_argument(
-<<<<<<< HEAD
         "--bmin",
         help="Minimum bkg yield for the TXbb/Txtt cuts. Need to be present in the csv file",
         default=1,
         type=float,
-=======
-        "--cut-col-key",
-        help="The column name of the Xbb/Xtt cuts in the csv file. The cuts are for making templates",
-        default="Bmin=1",
-        type=str,
->>>>>>> 4b7a04ba
     )
 
     args = parser.parse_args()
