"""
Postprocessing functions for bbtautau.

Authors: Raghav Kansal, Ludovico Mori
"""

from __future__ import annotations

import copy
import pickle
import warnings
from pathlib import Path

import hist
import numpy as np
import pandas as pd
from boostedhh import utils
from boostedhh.hh_vars import data_key
from boostedhh.utils import Sample, ShapeVar
from hist import Hist

import bbtautau.postprocessing.utils as putils
from bbtautau.bbtautau_utils import Channel
from bbtautau.HLTs import HLTs
from bbtautau.postprocessing import Regions, Samples, plotting
from bbtautau.postprocessing.utils import LoadedSample

base_filters = [
    ("('ak8FatJetPt', '0')", ">=", 250),
    ("('ak8FatJetPNetmassLegacy', '0')", ">=", 50),
    ("('ak8FatJetPt', '1')", ">=", 200),
    # ("('ak8FatJetMsd', '0')", ">=", msd_cut),
    # ("('ak8FatJetMsd', '1')", ">=", msd_cut),
    # ("('ak8FatJetPNetXbb', '0')", ">=", 0.8),
]


control_plot_vars = (
    [
        ShapeVar(var=f"{jet}FatJetPt", label=rf"$p_T^{{{jlabel}}}$ [GeV]", bins=[20, 250, 1250])
        for jet, jlabel in [("bb", "bb"), ("tt", r"\tau\tau")]
    ]
    + [
        ShapeVar(var="METPt", label=r"$p^{miss}_T$ [GeV]", bins=[20, 0, 300]), # METPt is used for resel samples
        # ShapeVar(var="MET_phi", label=r"$\phi^{miss}$", bins=[20, -3.2, 3.2]),
    ]
    + [
        ShapeVar(var=f"ak8FatJetPt{i}", label=rf"$p_T^{{j{i + 1}}}$ [GeV]", bins=[20, 250, 1250])
        for i in range(3)
    ]
    + [
        ShapeVar(var=f"ak8FatJetMsd{i}", label=rf"$m_{{SD}}^{{j{i + 1}}}$ [GeV]", bins=[20, 0, 300])
        for i in range(3)
    ]
    + [
        ShapeVar(var=f"ak8FatJetEta{i}", label=rf"$\eta^{{j{i + 1}}}$", bins=[20, -2.5, 2.5])
        for i in range(3)
    ]
    + [
        ShapeVar(var=f"ak8FatJetPhi{i}", label=rf"$\phi^{{j{i + 1}}}$", bins=[20, -3.2, 3.2])
        for i in range(3)
    ]
    + [
        ShapeVar(
            var=f"ak8FatJetPNetmassLegacy{i}",
            label=rf"PNet Legacy $m_{{reg}}^{{j{i + 1}}}$",
            bins=[20, 50, 300],
        )
        for i in range(3)
    ]
    + [
        ShapeVar(
            var=f"ak8FatJetParTmassResApplied{i}",
            label=rf"ParT Resonance $m_{{reg}}^{{j{i + 1}}}$",
            bins=[20, 50, 300],
        )
        for i in range(3)
    ]
    + [
        ShapeVar(
            var=f"ak8FatJetParTmassVisApplied{i}",
            label=rf"ParT Visable $m_{{reg}}^{{j{i + 1}}}$",
            bins=[20, 50, 300],
        )
        for i in range(3)
    ]
    # ak8FatJetParTXbbvsQCD
    + [
        ShapeVar(
            var=f"ak8FatJetParTXbbvsQCD{i}",
            label=r"ParT XbbvsQCD$",
            bins=[20, 0, 1],
        )
        for i in range(3)
    ]
    # ak8FatJetParTXbbvsQCDTop
    + [
        ShapeVar(
            var=f"ak8FatJetParTXbbvsQCDTop{i}",
            label=r"ParT XbbvsQCDTop$",
            bins=[20, 0, 1],
        )
        for i in range(3)
    ]
    # ak8FatJetPNetXbbvsQCDLegacy
    + [
        ShapeVar(
            var=f"ak8FatJetPNetXbbvsQCDLegacy{i}",
            label=r"PNet Legacy XbbvsQCD$",
            bins=[20, 0, 1],
        )
        for i in range(3)
    ]
    #  nElectrons
    + [ShapeVar(var="nElectrons", label=r"Number of Electrons", bins=[3, 0, 2])]
    #  nMuons
    + [ShapeVar(var="nMuons", label=r"Number of Muons", bins=[3, 0, 2])]
    #  nTaus
    + [ShapeVar(var="nTaus", label=r"Number of Taus", bins=[3, 0, 2])]
    #  nBoostedTaus
    + [ShapeVar(var="nBoostedTaus", label=r"Number of Boosted Taus", bins=[3, 0, 2])]
)

# fitting on bb regressed mass
shape_vars = [
    ShapeVar(
        "bbFatJetPNetmassLegacy",
        r"$m^{bb}_\mathrm{Reg}$ [GeV]",
        [16, 60, 220],
        reg=True,
        blind_window=[110, 140],
    )
]


def bb_filters(num_fatjets: int = 3, bb_cut: float = 0.3):
    filters = [
        # roughly, 85% signal efficiency, 2% QCD efficiency (pT: 250-400, mSD:0-250, mRegLegacy:40-250)
        base_filters + [(f"('ak8FatJetPNetXbbLegacy', '{n}')", ">=", bb_cut)]
        for n in range(num_fatjets)
    ]
    return filters


def trigger_filter(
    triggers: dict[str, list[str]],
    base_filters: list[tuple] = base_filters,
    fast_mode: bool = False,
) -> dict[str, dict[str, list[list[tuple]]]]:
    """
    creates a list of filters for each trigger in the list of triggers. It is granular to the usual {"data" / "signal" : {year : [triggers],...} structure: triggers = {"data": {"2022" : [...] , ...}, "signal": { [...]}.
    """
    if fast_mode:
        base_filters += [("('ak8FatJetPNetXbbLegacy', '0')", ">=", 0.95)]

    filters_dict = {}
    for dtype, years in triggers.items():
        filters_dict[dtype] = {}
        for year, trigger_list in years.items():
            filters_dict[dtype][year] = [
                base_filters + [(f"('{trigger}', '0')", "==", 1)] for trigger in trigger_list
            ]
    # print(f"\n\nTrigger filters_dict for data: {filters_dict['data']['2022'][0]}")
    return filters_dict


def get_columns(
    year: str,
    channel: Channel,
    triggers: bool = True,
    legacy_taggers: bool = True,
    ParT_taggers: bool = True,
    num_fatjets: int = 3,
):

    columns_data = [("weight", 1), ("ak8FatJetPt", num_fatjets)]

    # common columns
    if legacy_taggers:
        columns_data += [
            ("ak8FatJetPNetXbbLegacy", num_fatjets),
            ("ak8FatJetPNetQCDLegacy", num_fatjets),
            ("ak8FatJetPNetmassLegacy", num_fatjets),
            ("ak8FatJetParTmassResApplied", num_fatjets),
            ("ak8FatJetParTmassVisApplied", num_fatjets),
        ]

    if ParT_taggers:
        for branch in [
            f"ak8FatJetParT{key}" for key in Samples.qcdouts + Samples.topouts + Samples.sigouts
        ]:
            columns_data.append((branch, num_fatjets))

    columns_mc = copy.deepcopy(columns_data)

    if triggers:
        for branch in channel.triggers(year, data_only=True):
            columns_data.append((branch, 1))
        for branch in channel.triggers(year, mc_only=True):
            columns_mc.append((branch, 1))

    # signal-only columns
    columns_signal = copy.deepcopy(columns_mc)

    columns_signal += [
        ("GenTauhh", 1),
        ("GenTauhmu", 1),  # TODO this will need to be changed to GenTauhm
        ("GenTauhe", 1),
    ]

    columns = {
        "data": utils.format_columns(columns_data),
        "signal": utils.format_columns(columns_signal),
        "bg": utils.format_columns(columns_mc),
    }

    return columns


def load_samples(
    year: str,
    channel: Channel,
    paths: dict[str],
    filters_dict: dict[str, dict[str, list[list[tuple]]]] = None,
    load_columns: dict[str, list[tuple]] = None,
    load_bgs: bool = False,
    load_data: bool = True,
    load_just_bbtt: bool = False,
    loaded_samples: bool = False,
) -> dict[str, LoadedSample | pd.DataFrame]:
    if not loaded_samples:
        warnings.warn(
            "Deprecation warning: Should switch to using the LoadedSample class in the future, by setting loaded_samples=True!",
            stacklevel=1,
        )

    events_dict = {}

    samples = Samples.SAMPLES.copy()
    signals = Samples.SIGNALS.copy()

    if load_just_bbtt:  # quite ad hoc but should become obsolete
        del samples["vbfbbtt-k2v0"]
        signals.remove("vbfbbtt-k2v0")

    # remove unnecessary data samples
    for key in Samples.DATASETS + (not load_bgs) * Samples.BGS:
        if (key in samples) and (key not in channel.data_samples or not load_data):
            del samples[key]

    # load only the specified columns
    if load_columns is not None:
        for sample in samples.values():
            sample.load_columns = load_columns[sample.get_type()]

    # load samples
    for key, sample in samples.items():
        if isinstance(filters_dict, dict):
            filters = filters_dict[sample.get_type()][year]
        else:
            filters = filters_dict

        if sample.selector is not None:
            events = utils.load_sample(
                sample,
                year,
                paths,
                filters,
            )

            if not loaded_samples:
                events_dict[key] = events
            else:
                events_dict[key] = LoadedSample(sample=sample, events=events)

    # keep only the specified bbtt channel
    for signal in signals:
<<<<<<< HEAD
        if not loaded_samples:
            # quick fix due to old naming still in samples
            events_dict[f"{signal}{channel.key}"] = events_dict[signal][
                events_dict[signal][f"GenTau{channel.key}" + "u" * (channel.key == "hm")][0]
            ]
            del events_dict[signal]
        else:
            events_dict[f"{signal}{channel.key}"] = LoadedSample(
                sample=Samples.SAMPLES[f"{signal}{channel.key}"],
                events=events_dict[signal].events[
                    events_dict[signal].get_var(f"GenTau{channel.key}")
                ],
            )
            del events_dict[signal]
=======
        # quick fix due to old naming still in samples
        events_dict[f"{signal}{channel.key}"] = events_dict[signal][
            events_dict[signal][f"GenTau{channel.key}"][0]
        ]
        del events_dict[signal]
>>>>>>> 53f777ba

    return events_dict


def apply_triggers_data_old(events_dict: dict[str, pd.DataFrame], year: str, channel: Channel):
    """Apply triggers to data and remove overlap between datasets due to multiple triggers fired in an event."""
    ldataset = channel.lepton_dataset

    # storing triggers fired per dataset
    trigdict = {"jetmet": {}, "tau": {}}
    if channel.isLepton:
        trigdict[ldataset] = {}
        lepton_triggers = utils.list_intersection(
            channel.lepton_triggers(year), channel.triggers(year, data_only=True)
        )

    # JetMET triggers considered in this channel
    jet_triggers = utils.list_intersection(
        HLTs.hlts_by_dataset(year, "JetMET", data_only=True), channel.triggers(year, data_only=True)
    )

    # Tau triggers considered in this channel
    tau_triggers = utils.list_intersection(
        HLTs.hlts_by_dataset(year, "Tau", data_only=True), channel.triggers(year, data_only=True)
    )

    for key, d in trigdict.items():
        d["jets"] = np.sum([events_dict[key][hlt][0] for hlt in jet_triggers], axis=0).astype(bool)
        if key == "jetmet":
            continue

        d["taus"] = np.sum([events_dict[key][hlt][0] for hlt in tau_triggers], axis=0).astype(bool)
        d["taunojets"] = ~d["jets"] & d["taus"]

        if key == "tau":
            continue

        if channel.isLepton:
            d[ldataset] = np.sum(
                [events_dict[key][hlt][0] for hlt in lepton_triggers], axis=0
            ).astype(bool)

            d[f"{ldataset}noothers"] = ~d["jets"] & ~d["taus"] & d[ldataset]

            events_dict[ldataset] = events_dict[ldataset][trigdict[ldataset][f"{ldataset}noothers"]]

    # remove overlap
    # print(trigdict["jetmet"])

    events_dict["jetmet"] = events_dict["jetmet"][trigdict["jetmet"]["jets"]]
    events_dict["tau"] = events_dict["tau"][trigdict["tau"]["taunojets"]]

    return events_dict


def apply_triggers_old(
    events_dict: dict[str, pd.DataFrame],
    year: str,
    channel: Channel,
):
    """Apply triggers in MC and data, and remove overlap between datasets, for old version of events_dict.

    Deprecation warning: Should switch to using the LoadedSample class in the future!
    """
    for skey, events in events_dict.items():
        if not Samples.SAMPLES[skey].isData:
            triggered = np.sum(
                [events[hlt][0] for hlt in channel.triggers(year, mc_only=True)], axis=0
            ).astype(bool)
            events_dict[skey] = events[triggered]

    if any(Samples.SAMPLES[skey].isData for skey in events_dict):
        apply_triggers_data_old(events_dict, year, channel)

    return events_dict


def apply_triggers_data(events_dict: dict[str, LoadedSample], year: str, channel: Channel):
    """Apply triggers to data and remove overlap between datasets due to multiple triggers fired in an event."""
    ldataset = channel.lepton_dataset

    # storing triggers fired per dataset
    trigdict = {"jetmet": {}, "tau": {}}
    if channel.isLepton:
        trigdict[ldataset] = {}
        lepton_triggers = utils.list_intersection(
            channel.lepton_triggers(year), channel.triggers(year, data_only=True)
        )

    # JetMET triggers considered in this channel
    jet_triggers = utils.list_intersection(
        HLTs.hlts_by_dataset(year, "JetMET", data_only=True), channel.triggers(year, data_only=True)
    )

    # Tau triggers considered in this channel
    tau_triggers = utils.list_intersection(
        HLTs.hlts_by_dataset(year, "Tau", data_only=True), channel.triggers(year, data_only=True)
    )

    for key, d in trigdict.items():
        d["jets"] = np.sum([events_dict[key].get_var(hlt) for hlt in jet_triggers], axis=0).astype(
            bool
        )
        if key == "jetmet":
            continue

        d["taus"] = np.sum([events_dict[key].get_var(hlt) for hlt in tau_triggers], axis=0).astype(
            bool
        )
        d["taunojets"] = ~d["jets"] & d["taus"]

        if key == "tau":
            continue

        if channel.isLepton:
            d[ldataset] = np.sum(
                [events_dict[key].get_var(hlt) for hlt in lepton_triggers], axis=0
            ).astype(bool)

            d[f"{ldataset}noothers"] = ~d["jets"] & ~d["taus"] & d[ldataset]

            events_dict[ldataset].apply_selection(trigdict[ldataset][f"{ldataset}noothers"])

    # remove overlap
    # print(trigdict["jetmet"])

    events_dict["jetmet"].apply_selection(trigdict["jetmet"]["jets"])
    events_dict["tau"].apply_selection(trigdict["tau"]["taunojets"])

    return events_dict


def apply_triggers(
    events_dict: dict[str, pd.DataFrame | LoadedSample],
    year: str,
    channel: Channel,
):
    """Apply triggers in MC and data, and remove overlap between datasets."""

    if not isinstance(next(iter(events_dict.values())), LoadedSample):
        warnings.warn(
            "Deprecation warning: Should switch to using the LoadedSample class in the future!",
            stacklevel=1,
        )
        return apply_triggers_old(events_dict, year, channel)

    # MC
    for _skey, sample in events_dict.items():
        if not sample.sample.isData:
            triggered = np.sum(
                [sample.get_var(hlt) for hlt in channel.triggers(year, mc_only=True)], axis=0
            ).astype(bool)
            sample.events = sample.events[triggered]

    if any(sample.sample.isData for sample in events_dict.values()):
        apply_triggers_data(events_dict, year, channel)

    return events_dict


def delete_columns(
    events_dict: dict[str, pd.DataFrame], year: str, channel: Channel, triggers=True
):
    for sample_key, sample_events in events_dict.items():
        print(sample_key, len(sample_events))
        isData = Samples.SAMPLES[sample_key].isData
        if triggers:
            sample_events.drop(
                columns=list(
                    set(sample_events.columns)
                    - set(channel.triggers(year, data_only=isData, mc_only=not isData))
                )
            )
    return events_dict


def bbtautau_assignment_old(events_dict: dict[str, pd.DataFrame], channel: Channel):
    """Assign bb and tautau jets per each event.

    Deprecation warning: Should switch to using the LoadedSample class in the future!
    """
    bbtt_masks = {}
    for sample_key, sample_events in events_dict.items():
        print(sample_key)
        bbtt_masks[sample_key] = {
            "bb": np.zeros_like(sample_events["ak8FatJetPt"].to_numpy(), dtype=bool),
            "tt": np.zeros_like(sample_events["ak8FatJetPt"].to_numpy(), dtype=bool),
        }

        # assign tautau jet as the one with the highest ParTtautauvsQCD score
        tautau_pick = np.argmax(
            sample_events[f"ak8FatJetParTX{channel.tagger_label}vsQCD"].to_numpy(), axis=1
        )

        # assign bb jet as the one with the highest ParTXbbvsQCD score, but prioritize tautau
        bb_sorted = np.argsort(sample_events["ak8FatJetParTXbbvsQCD"].to_numpy(), axis=1)
        bb_highest = bb_sorted[:, -1]
        bb_second_highest = bb_sorted[:, -2]
        bb_pick = np.where(bb_highest == tautau_pick, bb_second_highest, bb_highest)

        # now convert into boolean masks
        bbtt_masks[sample_key]["bb"][range(len(bb_pick)), bb_pick] = True
        bbtt_masks[sample_key]["tt"][range(len(tautau_pick)), tautau_pick] = True

    return bbtt_masks


def bbtautau_assignment(events_dict: dict[str, pd.DataFrame | LoadedSample], channel: Channel):
    """Assign bb and tautau jets per each event."""

    if not isinstance(next(iter(events_dict.values())), LoadedSample):
        warnings.warn(
            "Deprecation warning: Should switch to using the LoadedSample class in the future!",
            stacklevel=1,
        )
        return bbtautau_assignment_old(events_dict, channel)

    for _skey, sample in events_dict.items():
        bbtt_masks = {
            "bb": np.zeros_like(sample.get_var("ak8FatJetPt"), dtype=bool),
            "tt": np.zeros_like(sample.get_var("ak8FatJetPt"), dtype=bool),
        }

        # assign tautau jet as the one with the highest ParTtautauvsQCD score
        tautau_pick = np.argmax(
            sample.get_var(f"ak8FatJetParTX{channel.tagger_label}vsQCD"), axis=1
        )

        # assign bb jet as the one with the highest ParTXbbvsQCD score, but prioritize tautau
        bb_sorted = np.argsort(sample.get_var("ak8FatJetParTXbbvsQCD"), axis=1)
        bb_highest = bb_sorted[:, -1]
        bb_second_highest = bb_sorted[:, -2]
        bb_pick = np.where(bb_highest == tautau_pick, bb_second_highest, bb_highest)

        # now convert into boolean masks
        bbtt_masks["bb"][range(len(bb_pick)), bb_pick] = True
        bbtt_masks["tt"][range(len(tautau_pick)), tautau_pick] = True

        sample.bb_mask = bbtt_masks["bb"]
        sample.tt_mask = bbtt_masks["tt"]


def control_plots(
    events_dict: dict[str, pd.DataFrame],
    channel: Channel,
    sigs: dict[str, Sample],
    bgs: dict[str, Sample],
    control_plot_vars: list[ShapeVar],
    plot_dir: Path,
    year: str,
    bbtt_masks: dict[str, pd.DataFrame] = None,
    weight_key: str = "finalWeight",
    hists: dict = None,
    cutstr: str = "",
    cutlabel: str = "",
    title: str = None,
    selection: dict[str, np.ndarray] = None,
    sig_scale_dict: dict[str, float] = None,
    combine_pdf: bool = True,
    plot_ratio: bool = True,
    plot_significance: bool = False,
    same_ylim: bool = False,
    show: bool = False,
    log: tuple[bool, str] = "both",
):
    """
    Makes and plots histograms of each variable in ``control_plot_vars``.

    Args:
        control_plot_vars (Dict[str, Tuple]): Dictionary of variables to plot, formatted as
          {var1: ([num bins, min, max], label), var2...}.
        sig_splits: split up signals into different plots (in case there are too many for one)
        HEM2d: whether to plot 2D hists of FatJet phi vs eta for bb and VV jets as a check for HEM cleaning.
        plot_ratio: whether to plot the data/MC ratio.
        plot_significance: whether to plot the significance as well as the ratio plot.
        same_ylim: whether to use the same y-axis limits for all plots.
        log: True or False if plot on log scale or not - or "both" if both.
    """

    from PyPDF2 import PdfMerger

    if hists is None:
        hists = {}
    if sig_scale_dict is None:
        sig_scale_dict = {sig_key: 2e5 for sig_key in sigs}

    print(control_plot_vars)
    print(selection)
    print(list(events_dict.keys()))

    for shape_var in control_plot_vars:
        if shape_var.var not in hists:
            hists[shape_var.var] = putils.singleVarHist(
                events_dict,
                shape_var,
                channel,
                bbtt_masks=bbtt_masks,
                weight_key=weight_key,
                selection=selection,
            )

    print(hists)

    ylim = (np.max([h.values() for h in hists.values()]) * 1.05) if same_ylim else None

    with (plot_dir / "hists.pkl").open("wb") as f:
        pickle.dump(hists, f)

    do_log = [True, False] if log == "both" else [log]

    for log, logstr in [(False, ""), (True, "_log")]:
        if log not in do_log:
            continue

        merger_control_plots = PdfMerger()

        for shape_var in control_plot_vars:
            pylim = np.max(hists[shape_var.var].values()) * 1.4 if ylim is None else ylim

            name = f"{plot_dir}/{cutstr}{shape_var.var}{logstr}.pdf"
            plotting.ratioHistPlot(
                hists[shape_var.var],
                year,
                channel,
                list(sigs.keys()),
                list(bgs.keys()),
                name=name,
                title=title,
                sig_scale_dict=sig_scale_dict if not log else None,
                plot_significance=plot_significance,
                significance_dir=shape_var.significance_dir,
                cutlabel=cutlabel,
                show=show,
                log=log,
                ylim=pylim if not log else 1e15,
                plot_ratio=plot_ratio,
                cmslabel="Work in progress",
                leg_args={"fontsize": 18},
            )
            merger_control_plots.append(name)

        if combine_pdf:
            merger_control_plots.write(f"{plot_dir}/{cutstr}{year}{logstr}_ControlPlots.pdf")

        merger_control_plots.close()

    return hists


def get_templates(
    events_dict: dict[str, LoadedSample],
    year: str,
    sig_keys: list[str],
    bg_keys: list[str],
    channel: Channel,
    shape_vars: list[ShapeVar],
    systematics: dict,  # noqa: ARG001
    template_dir: Path = "",
    plot_dir: Path = "",
    prev_cutflow: pd.DataFrame = None,
    weight_key: str = "finalWeight",
    plot_sig_keys: list[str] = None,
    sig_scale_dict: dict = None,
    weight_shifts: dict = None,
    jshift: str = "",
    plot_shifts: bool = False,
    pass_ylim: int = None,
    fail_ylim: int = None,
    blind: bool = True,
    blind_pass: bool = False,
    plot_data: bool = True,
    show: bool = False,
) -> dict[str, Hist]:
    """
    (1) Makes histograms for each region in the ``selection_regions`` dictionary,
    (2) TODO: Applies the Txbb scale factor in the pass region,
    (3) TODO: Calculates trigger uncertainty,
    (4) TODO: Calculates weight variations if ``weight_shifts`` is not empty (and ``jshift`` is ""),
    (5) TODO: Takes JEC / JSMR shift into account if ``jshift`` is not empty,
    (6) Saves a plot of each (if ``plot_dir`` is not "").

    Args:
        selection_region (Dict[str, Dict]): Dictionary of ``Region``s including cuts and labels.
        bg_keys (list[str]): background keys to plot.

    Returns:
        Dict[str, Hist]: dictionary of templates, saved as hist.Hist objects.

    """
    import time

    start = time.time()

    if weight_shifts is None:
        weight_shifts = {}

    do_jshift = jshift != ""
    jlabel = "" if not do_jshift else "_" + jshift
    templates = {}

    # do TXbb SFs + uncs. for signals and Hbb samples only
    # txbb_samples = sig_keys + [key for key in bg_keys if key in hbb_bg_keys]

    selection_regions = Regions.get_selection_regions(channel)

    for rname, region in selection_regions.items():
        pass_region = rname.startswith("pass")

        print(f"{rname} Region: {time.time() - start:.2f}")

        if not do_jshift:
            print(rname)

        # make selection, taking JEC/JMC variations into account
        sel, cf = utils.make_selection(
            region.cuts,
            events_dict,
            prev_cutflow=prev_cutflow,
            jshift=jshift,
            weight_key=weight_key,
        )
        print(f"Selection: {time.time() - start:.2f}")

        if template_dir != "":
            cf.to_csv(f"{template_dir}/cutflows/{year}/{rname}_cutflow{jlabel}.csv")

        # trigger uncertainties
        # if not do_jshift:
        #     systematics[year][rname] = {}
        #     total, total_err = corrections.get_uncorr_trig_eff_unc(events_dict, bb_masks, year, sel)
        #     systematics[year][rname]["trig_total"] = total
        #     systematics[year][rname]["trig_total_err"] = total_err
        #     print(f"Trigger SF Unc.: {total_err / total:.3f}\n")

        # ParticleNetMD Txbb and ParT LP SFs
        sig_events = {}
        for sig_key in sig_keys:
            lsample = events_dict[sig_key]
            sig_events[sig_key] = lsample.copy_from_selection(sel[sig_key], do_deepcopy=True)

            # if region.signal:
            #     corrections.apply_txbb_sfs(
            #         sig_events[sig_key], sig_bb_mask, year, weight_key, do_shifts=not do_jshift
            #     )

            #     print(f"Txbb SFs: {time.time() - start:.2f}")

        # set up samples
        hist_samples = list(events_dict.keys())

        # if not do_jshift:
        #     # add all weight-based variations to histogram axis
        #     for shift in ["down", "up"]:
        #         if region.signal:
        #             for sig_key in sig_keys:
        #                 hist_samples.append(f"{sig_key}_txbb_{shift}")

        #         for wshift, wsyst in weight_shifts.items():
        #             # if year in wsyst.years:
        #             # add to the axis even if not applied to this year to make it easier to sum later
        #             for wsample in wsyst.samples:
        #                 if wsample in events_dict:
        #                     hist_samples.append(f"{wsample}_{wshift}_{shift}")

        # histograms
        h = Hist(
            hist.axis.StrCategory(hist_samples + [data_key], name="Sample"),
            *[shape_var.axis for shape_var in shape_vars],
            storage="weight",
        )

        # fill histograms
        for skey, lsample in events_dict.items():
            if skey in sig_keys:
                sample = sig_events[skey]
            else:
                sample = lsample.copy_from_selection(sel[skey])

            if not len(sample.events):
                continue

            fill_data = utils.get_fill_data(
                sample, shape_vars, jshift=jshift if sample.sample.isData else None
            )
            weight = sample.get_var(weight_key)

            # breakpoint()
            h.fill(Sample=skey, **fill_data, weight=weight)

            if not do_jshift:
                # add weight variations
                for wshift, wsyst in weight_shifts.items():
                    if skey in wsyst.samples and year in wsyst.years:
                        if wshift not in ["scale", "pdf"]:
                            # fill histogram with weight variations
                            for shift_key, shift in [("Down", "down"), ("Up", "up")]:
                                h.fill(
                                    Sample=f"{skey}_{wshift}_{shift}",
                                    **fill_data,
                                    weight=sample.get_var(f"weight_{wshift}{shift_key}"),
                                )
                        else:
                            # get histograms for all QCD scale and PDF variations
                            whists = utils.get_qcdvar_hists(sample, shape_vars, fill_data, wshift)

                            if wshift == "scale":
                                # renormalization / factorization scale uncertainty is the max/min envelope of the variations
                                shape_up = np.max(whists.values(), axis=0)
                                shape_down = np.min(whists.values(), axis=0)
                            else:
                                # pdf uncertainty is the norm of each variation (corresponding to 103 eigenvectors) - nominal
                                nom_vals = h[sample, ...].values()
                                abs_unc = np.linalg.norm(
                                    (whists.values() - nom_vals), axis=0
                                )  # / np.sqrt(103)
                                # cap at 100% uncertainty
                                rel_unc = np.clip(abs_unc / nom_vals, 0, 1)
                                shape_up = nom_vals * (1 + rel_unc)
                                shape_down = nom_vals * (1 - rel_unc)

                            h.values()[
                                utils.get_key_index(h, f"{skey}_{wshift}_up"), ...
                            ] = shape_up
                            h.values()[
                                utils.get_key_index(h, f"{skey}_{wshift}_down"), ...
                            ] = shape_down

        print(f"Histograms: {time.time() - start:.2f}")

        # sum data histograms
        data_hist = sum(h[skey, ...] for skey in channel.data_samples)
        h.view(flow=True)[utils.get_key_index(h, data_key)].value = data_hist.values(flow=True)
        h.view(flow=True)[utils.get_key_index(h, data_key)].variance = data_hist.variances(
            flow=True
        )

        print(h)

        if region.signal and blind:
            # blind signal mass windows in pass region in data
            for i, shape_var in enumerate(shape_vars):
                if shape_var.blind_window is not None:
                    utils.blindBins(h, shape_var.blind_window, data_key, axis=i)

        # if region.signal and not do_jshift:
        #     for sig_key in sig_keys:
        #         if not len(sig_events[sig_key].events):
        #             continue

        #         # ParticleNetMD Txbb SFs
        #         fill_data = utils.get_fill_data(sig_events[sig_key], shape_vars)
        #         for shift in ["down", "up"]:
        #             h.fill(
        #                 Sample=f"{sig_key}_txbb_{shift}",
        #                 **fill_data,
        #                 weight=sig_events[sig_key].get_var(f"{weight_key}_txbb_{shift}"),
        #             )

        templates[rname + jlabel] = h

        ################################
        # Plot templates incl variations
        ################################

        if plot_dir != "" and (not do_jshift or plot_shifts):
            print(f"Plotting templates: {time.time() - start:.2f}")
            if plot_sig_keys is None:
                plot_sig_keys = sig_keys

            if sig_scale_dict is None:
                sig_scale_dict = {skey: 10 for skey in plot_sig_keys}

            title = (
                f"{region.label} Region Pre-Fit Shapes"
                if not do_jshift
                else f"{region.label} Region {jshift} Shapes"
            )

            # don't plot qcd in the pass regions
            # if pass_region:
            #     p_bg_keys = [key for key in bg_keys if key != qcd_key]
            # else:
            p_bg_keys = bg_keys

            for i, shape_var in enumerate(shape_vars):
                plot_params = {
                    "hists": h.project(0, i + 1),
                    "sig_keys": plot_sig_keys,
                    "sig_scale_dict": (
                        {key: sig_scale_dict[key] for key in plot_sig_keys}
                        if region.signal
                        else None
                    ),
                    "channel": channel,
                    "show": show,
                    "year": year,
                    "ylim": pass_ylim if pass_region else fail_ylim,
                    "plot_data": (not (rname == "pass" and blind_pass)) and plot_data,
                }

                plot_name = (
                    f"{plot_dir}/"
                    f"{'jshifts/' if do_jshift else ''}"
                    f"{rname}_region_{shape_var.var}"
                )

                plotting.ratioHistPlot(
                    **plot_params,
                    bg_keys=p_bg_keys,
                    title=title,
                    name=f"{plot_name}{jlabel}.pdf",
                    plot_ratio=plot_data,
                )

                if not do_jshift and plot_shifts:
                    plot_name = f"{plot_dir}/wshifts/" f"{rname}_region_{shape_var.var}"

                    for wshift, wsyst in weight_shifts.items():
                        plotting.ratioHistPlot(
                            **plot_params,
                            bg_keys=p_bg_keys,
                            syst=(wshift, wsyst.samples),
                            title=f"{region.label} Region {wsyst.label} Unc.",
                            name=f"{plot_name}_{wshift}.pdf",
                            plot_ratio=False,
                            reorder_legend=False,
                        )

                        for skey, shift in [("Down", "down"), ("Up", "up")]:
                            plotting.ratioHistPlot(
                                **plot_params,
                                bg_keys=p_bg_keys,  # don't plot QCD
                                syst=(wshift, wsyst.samples),
                                variation=shift,
                                title=f"{region.label} Region {wsyst.label} Unc. {skey} Shapes",
                                name=f"{plot_name}_{wshift}_{shift}.pdf",
                                plot_ratio=False,
                            )

                    if region.signal:
                        plotting.ratioHistPlot(
                            **plot_params,
                            bg_keys=p_bg_keys,
                            sig_err="txbb",
                            title=rf"{region.label} Region $T_{{Xbb}}$ Shapes",
                            name=f"{plot_name}_txbb.pdf",
                        )

    return templates<|MERGE_RESOLUTION|>--- conflicted
+++ resolved
@@ -41,7 +41,9 @@
         for jet, jlabel in [("bb", "bb"), ("tt", r"\tau\tau")]
     ]
     + [
-        ShapeVar(var="METPt", label=r"$p^{miss}_T$ [GeV]", bins=[20, 0, 300]), # METPt is used for resel samples
+        ShapeVar(
+            var="METPt", label=r"$p^{miss}_T$ [GeV]", bins=[20, 0, 300]
+        ),  # METPt is used for resel samples
         # ShapeVar(var="MET_phi", label=r"$\phi^{miss}$", bins=[20, -3.2, 3.2]),
     ]
     + [
@@ -275,7 +277,6 @@
 
     # keep only the specified bbtt channel
     for signal in signals:
-<<<<<<< HEAD
         if not loaded_samples:
             # quick fix due to old naming still in samples
             events_dict[f"{signal}{channel.key}"] = events_dict[signal][
@@ -290,13 +291,6 @@
                 ],
             )
             del events_dict[signal]
-=======
-        # quick fix due to old naming still in samples
-        events_dict[f"{signal}{channel.key}"] = events_dict[signal][
-            events_dict[signal][f"GenTau{channel.key}"][0]
-        ]
-        del events_dict[signal]
->>>>>>> 53f777ba
 
     return events_dict
 
